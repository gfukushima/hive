--- conflicted
+++ resolved
@@ -131,8 +131,6 @@
 		result.Withdrawals = basePayload.Withdrawals
 	}
 	return result, nil
-<<<<<<< HEAD
-=======
 }
 
 func CustomizePayloadTransactions(basePayload *api.ExecutableData, customTransactions types.Transactions) (*api.ExecutableData, error) {
@@ -147,7 +145,6 @@
 	return CustomizePayload(basePayload, &CustomPayloadData{
 		Transactions: &byteTxs,
 	})
->>>>>>> 11e93854
 }
 
 func (customData *CustomPayloadData) String() string {
