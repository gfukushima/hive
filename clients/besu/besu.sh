#!/bin/bash

# Startup script to initialize and boot a peer instance.
#
# This script assumes the following files:
#  - `genesis.json` file is located at /etc/besu/genesis.json (mandatory)
#
# This script assumes the following environment variables:
#
#  - HIVE_BOOTNODE             enode URL of the remote bootstrap node
#  - HIVE_NETWORK_ID           network ID number to use for the eth protocol
#  - HIVE_CHAIN_ID             network ID number to use for the eth protocol
#  - HIVE_NODETYPE             sync and pruning selector (archive, full, light)
#
# Forks:
#
#  - HIVE_FORK_HOMESTEAD       block number of the DAO hard-fork transition
#  - HIVE_FORK_DAO_BLOCK       block number of the DAO hard-fork transitionnsition
#  - HIVE_FORK_TANGERINE       block number of TangerineWhistle
#  - HIVE_FORK_SPURIOUS        block number of SpuriousDragon
#  - HIVE_FORK_BYZANTIUM       block number for Byzantium transition
#  - HIVE_FORK_CONSTANTINOPLE  block number for Constantinople transition
#  - HIVE_FORK_PETERSBURG      block number for ConstantinopleFix/Petersburg transition
#  - HIVE_FORK_ISTANBUL        block number for Istanbul transition
#  - HIVE_FORK_MUIR_GLACIER    block number for MuirGlacier transition
#  - HIVE_FORK_BERLIN          block number for Berlin transition
#  - HIVE_FORK_LONDON          block number for London
#
# Clique PoA:
#
#  - HIVE_CLIQUE_PERIOD        enables clique support. value is block time in seconds.
#  - HIVE_CLIQUE_PRIVATEKEY    private key for clique mining
#
# Other:
#
#  - HIVE_MINER                enables mining. value is coinbase.
#  - HIVE_MINER_EXTRA          extra-data field to set for newly minted blocks
#  - HIVE_SKIP_POW             If set, skip PoW verification
#  - HIVE_LOGLEVEL             Client log level
#  - HIVE_GRAPHQL_ENABLED      If set, GraphQL is enabled on port 8545 and RPC is disabled
#
# These flags are not supported by the Besu hive client
#
#  - HIVE_TESTNET              whether testnet nonces (2^20) are needed
#  - HIVE_FORK_DAO_VOTE        whether the node support (or opposes) the DAO fork

set -e

besu=/opt/besu/bin/besu

# See https://github.com/hyperledger/besu/issues/1464
export BESU_OPTS="-Dsecp256k1.randomize=false"

# Configure logging.

FLAGS="--logging=INFO"

# Configure the chain.
jq -f /mapper.jq /genesis.json > /besugenesis.json
echo -n "Genesis: "; cat /besugenesis.json
FLAGS="$FLAGS --genesis-file=/besugenesis.json"

# Enable experimental 'berlin' hard-fork features if configured.
#if [ -n "$HIVE_FORK_BERLIN" ]; then
#    FLAGS="$FLAGS --Xberlin-enabled=true"
#fi

# The client should start after loading the blocks, this option configures it.
IMPORTFLAGS="--run"

# Disable PoW check if requested.
if [ -n "$HIVE_SKIP_POW" ]; then
    IMPORTFLAGS="$IMPORTFLAGS --skip-pow-validation-enabled"
fi

# Load chain.rlp if present.
if [ -f /chain.rlp ]; then
    HAS_IMPORT=1
    IMPORTFLAGS="$IMPORTFLAGS --from=/chain.rlp"
fi

# Load the remaining individual blocks.
if [ -d /blocks ]; then
    HAS_IMPORT=1
    blocks=`echo /blocks/* | sort -n`
    # See https://github.com/hyperledger/besu/issues/1992#issuecomment-796528168
    # We import and run Besu in one go, to not have to instantiate the JRE twice.
    # However, besu has some special logic, and if only one file is imported, it
    # exits if that file fails to import.
    # Therefore, we append an extra (non-existent) file to the import.
    blocks="$blocks dummy"
    IMPORTFLAGS="$IMPORTFLAGS $blocks"
fi

if [ "$HIVE_BOOTNODE" != "" ]; then
    # Configure mining.
    if [ "$HIVE_MINER" != "" ]; then
        FLAGS="$FLAGS --miner-enabled --miner-coinbase=$HIVE_MINER"
        # For clique mining, besu uses the node key as the block signing key.
        if [ "$HIVE_CLIQUE_PRIVATEKEY" != "" ]; then
            echo "Importing clique signing key as node key..."
            echo "$HIVE_CLIQUE_PRIVATEKEY" > /opt/besu/key
        fi
    fi
    if [ "$HIVE_MINER_EXTRA" != "" ]; then
        FLAGS="$FLAGS --miner-extra-data=$HIVE_MINER_EXTRA"
    fi
    FLAGS="$FLAGS --min-gas-price=16 --tx-pool-price-bump=0"
fi
<<<<<<< HEAD
=======
if [ "$HIVE_MINER_EXTRA" != "" ]; then
    FLAGS="$FLAGS --miner-extra-data=$HIVE_MINER_EXTRA"
fi
FLAGS="$FLAGS --min-gas-price=1 --tx-pool-price-bump=0 --tx-pool-limit-by-account-percentage=1"

>>>>>>> 11e93854
# Configure peer-to-peer networking.
if [ "$HIVE_BOOTNODE" != "" ]; then
    FLAGS="$FLAGS --bootnodes=$HIVE_BOOTNODE"
fi
if [ "$HIVE_NETWORK_ID" != "" ]; then
    FLAGS="$FLAGS --network-id=$HIVE_NETWORK_ID"
else
    FLAGS="$FLAGS --network-id=1337"
fi

# Configure sync mode
#
# light: not supported, full sync (per default)
# not set: fast sync
# archive, full or merge tests: full sync (per default)
if [ "$HIVE_NODETYPE" == "light" ]; then
    echo "Ignoring HIVE_NODETYPE == light: besu does not support light client"
elif [ "$HIVE_NODETYPE" == "" ] && [ "$HIVE_TERMINAL_TOTAL_DIFFICULTY" == "" ]; then
    FLAGS="$FLAGS --sync-mode=X_SNAP"
fi

# Configure RPC.
RPCFLAGS="--host-allowlist=*"
if [ "$HIVE_GRAPHQL_ENABLED" == "" ]; then
    RPCFLAGS="$RPCFLAGS --rpc-http-enabled --rpc-http-api=ETH,NET,WEB3,ADMIN --rpc-http-host=0.0.0.0"
else
    RPCFLAGS="$RPCFLAGS --graphql-http-enabled --graphql-http-host=0.0.0.0 --graphql-http-port=8545"
fi

# Enable WebSocket.
RPCFLAGS="$RPCFLAGS --rpc-ws-enabled --rpc-ws-api=ETH,NET,WEB3,ADMIN --rpc-ws-host=0.0.0.0"

# Enable merge support if needed
if [ "$HIVE_TERMINAL_TOTAL_DIFFICULTY" != "" ]; then
    echo "0x7365637265747365637265747365637265747365637265747365637265747365" > /jwtsecret
    RPCFLAGS="$RPCFLAGS --engine-host-allowlist=* --engine-jwt-enabled --engine-jwt-secret /jwtsecret"
fi

FLAGS="$FLAGS --tx-pool-limit-by-account-percentage=0.01"

# Start Besu.
if [ -z "$HAS_IMPORT" ]; then
    cmd="$besu $FLAGS $RPCFLAGS"
else
    cmd="$besu $FLAGS $RPCFLAGS blocks import $IMPORTFLAGS"
fi
echo "starting main client: $cmd"
$cmd<|MERGE_RESOLUTION|>--- conflicted
+++ resolved
@@ -52,8 +52,15 @@
 export BESU_OPTS="-Dsecp256k1.randomize=false"
 
 # Configure logging.
-
-FLAGS="--logging=INFO"
+LOG=info
+case "$HIVE_LOGLEVEL" in
+    0|1) LOG=ERROR ;;
+    2)   LOG=WARN  ;;
+    3)   LOG=INFO  ;;
+    4)   LOG=DEBUG ;;
+    5)   LOG=TRACE ;;
+esac
+FLAGS="--logging=$LOG"
 
 # Configure the chain.
 jq -f /mapper.jq /genesis.json > /besugenesis.json
@@ -92,29 +99,21 @@
     IMPORTFLAGS="$IMPORTFLAGS $blocks"
 fi
 
-if [ "$HIVE_BOOTNODE" != "" ]; then
-    # Configure mining.
-    if [ "$HIVE_MINER" != "" ]; then
-        FLAGS="$FLAGS --miner-enabled --miner-coinbase=$HIVE_MINER"
-        # For clique mining, besu uses the node key as the block signing key.
-        if [ "$HIVE_CLIQUE_PRIVATEKEY" != "" ]; then
-            echo "Importing clique signing key as node key..."
-            echo "$HIVE_CLIQUE_PRIVATEKEY" > /opt/besu/key
-        fi
+
+# Configure mining.
+if [ "$HIVE_MINER" != "" ]; then
+    FLAGS="$FLAGS --miner-enabled --miner-coinbase=$HIVE_MINER"
+    # For clique mining, besu uses the node key as the block signing key.
+    if [ "$HIVE_CLIQUE_PRIVATEKEY" != "" ]; then
+        echo "Importing clique signing key as node key..."
+        echo "$HIVE_CLIQUE_PRIVATEKEY" > /opt/besu/key
     fi
-    if [ "$HIVE_MINER_EXTRA" != "" ]; then
-        FLAGS="$FLAGS --miner-extra-data=$HIVE_MINER_EXTRA"
-    fi
-    FLAGS="$FLAGS --min-gas-price=16 --tx-pool-price-bump=0"
 fi
-<<<<<<< HEAD
-=======
 if [ "$HIVE_MINER_EXTRA" != "" ]; then
     FLAGS="$FLAGS --miner-extra-data=$HIVE_MINER_EXTRA"
 fi
 FLAGS="$FLAGS --min-gas-price=1 --tx-pool-price-bump=0 --tx-pool-limit-by-account-percentage=1"
 
->>>>>>> 11e93854
 # Configure peer-to-peer networking.
 if [ "$HIVE_BOOTNODE" != "" ]; then
     FLAGS="$FLAGS --bootnodes=$HIVE_BOOTNODE"
@@ -153,8 +152,6 @@
     RPCFLAGS="$RPCFLAGS --engine-host-allowlist=* --engine-jwt-enabled --engine-jwt-secret /jwtsecret"
 fi
 
-FLAGS="$FLAGS --tx-pool-limit-by-account-percentage=0.01"
-
 # Start Besu.
 if [ -z "$HAS_IMPORT" ]; then
     cmd="$besu $FLAGS $RPCFLAGS"
